--- conflicted
+++ resolved
@@ -137,6 +137,52 @@
 
 
 @pytest.fixture(scope="module")
+def criteo_first_row():
+    return {
+        "label": 0,
+        "int00": 1,
+        "int01": 1,
+        "int02": 5,
+        "int03": 0,
+        "int04": 1382,
+        "int05": 4,
+        "int06": 15,
+        "int07": 2,
+        "int08": 181,
+        "int09": 1,
+        "int10": 2,
+        "int11": None,
+        "int12": 2,
+        "cat00": "68fd1e64",
+        "cat01": "80e26c9b",
+        "cat02": "fb936136",
+        "cat03": "7b4723c4",
+        "cat04": "25c83c98",
+        "cat05": "7e0ccccf",
+        "cat06": "de7995b8",
+        "cat07": "1f89b562",
+        "cat08": "a73ee510",
+        "cat09": "a8cd5504",
+        "cat10": "b2cb9c98",
+        "cat11": "37c9c164",
+        "cat12": "2824a5f6",
+        "cat13": "1adce6ef",
+        "cat14": "8ba8b39a",
+        "cat15": "891b62e7",
+        "cat16": "e5ba7672",
+        "cat17": "f54016b9",
+        "cat18": "21ddcdc9",
+        "cat19": "b1252a9d",
+        "cat20": "07b5194c",
+        "cat21": None,
+        "cat22": "3a171ecb",
+        "cat23": "c5c50484",
+        "cat24": "e8b83407",
+        "cat25": "9727dd16",
+    }
+
+
+@pytest.fixture(scope="module")
 def notebooks():
     folder_notebooks = path_notebooks()
 
@@ -188,59 +234,7 @@
         ),
         "evaluation": os.path.join(folder_notebooks, "03_evaluate", "evaluation.ipynb"),
         "spark_tuning": os.path.join(
-            folder_notebooks,
-            "04_model_select_and_optimize",
-            "tuning_spark_als.ipynb",
-        ),
-    }
-<<<<<<< HEAD
+            folder_notebooks, "04_model_select_and_optimize", "tuning_spark_als.ipynb"
+        ),
+    }
     return paths
-
-
-@pytest.fixture(scope="module")
-def criteo_first_row():
-    return {
-    'label': 0,
-    'int00': 1,
-    'int01': 1,
-    'int02': 5,
-    'int03': 0,
-    'int04': 1382,
-    'int05': 4,
-    'int06': 15,
-    'int07': 2,
-    'int08': 181,
-    'int09': 1,
-    'int10': 2,
-    'int11': None,
-    'int12': 2,
-    'cat00': '68fd1e64',
-    'cat01': '80e26c9b',
-    'cat02': 'fb936136',
-    'cat03': '7b4723c4',
-    'cat04': '25c83c98',
-    'cat05': '7e0ccccf',
-    'cat06': 'de7995b8',
-    'cat07': '1f89b562',
-    'cat08': 'a73ee510',
-    'cat09': 'a8cd5504',
-    'cat10': 'b2cb9c98',
-    'cat11': '37c9c164',
-    'cat12': '2824a5f6',
-    'cat13': '1adce6ef',
-    'cat14': '8ba8b39a',
-    'cat15': '891b62e7',
-    'cat16': 'e5ba7672',
-    'cat17': 'f54016b9',
-    'cat18': '21ddcdc9',
-    'cat19': 'b1252a9d',
-    'cat20': '07b5194c',
-    'cat21': None,
-    'cat22': '3a171ecb',
-    'cat23': 'c5c50484',
-    'cat24': 'e8b83407',
-    'cat25': '9727dd16'
-}
-=======
-    return paths
->>>>>>> 0735ac13
