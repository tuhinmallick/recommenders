# Copyright (c) Microsoft Corporation. All rights reserved.
# Licensed under the MIT License.

import shutil
import papermill as pm
import pytest
from reco_utils.common.gpu_utils import get_number_gpus
from tests.notebooks_common import OUTPUT_NOTEBOOK, KERNEL_NAME


<<<<<<< HEAD
TOL = 0.05
TOL2 = 0.5
=======
TOL = 0.5
>>>>>>> 6058809d


@pytest.mark.integration
@pytest.mark.gpu
def test_gpu_vm():
    assert get_number_gpus() >= 1


@pytest.mark.integration
@pytest.mark.gpu
@pytest.mark.parametrize(
    "size, epochs, expected_values",
    [
        (
            "1m",
            10,
            {
                "map": 0.024821,
                "ndcg": 0.153396,
                "precision": 0.143046,
                "recall": 0.056590,
            },
        ),
        # ("10m", 5, {"map": 0.024821, "ndcg": 0.153396, "precision": 0.143046, "recall": 0.056590})# takes too long
    ],
)
def test_ncf_integration(notebooks, size, epochs, expected_values):
    notebook_path = notebooks["ncf"]
    pm.execute_notebook(
        notebook_path,
        OUTPUT_NOTEBOOK,
        kernel_name=KERNEL_NAME,
        parameters=dict(
            TOP_K=10, MOVIELENS_DATA_SIZE=size, EPOCHS=epochs, BATCH_SIZE=512
        ),
    )
    results = pm.read_notebook(OUTPUT_NOTEBOOK).dataframe.set_index("name")["value"]

    for key, value in expected_values.items():
        assert results[key] == pytest.approx(value, rel=TOL)


@pytest.mark.integration
@pytest.mark.gpu
@pytest.mark.parametrize(
    "size, epochs, batch_size, expected_values",
    [
        (
            "100k",
            10,
            512,
            {
                "map": 0.045746,
                "ndcg": 0.3739307,
                "precision": 0.183987,
                "recall": 0.105546,
                "map2": 0.049723,
                "ndcg2": 0.201361,
                "precision2": 0.180276,
                "recall2": 0.103631,
            },
        )
    ],
)
def test_ncf_deep_dive_integration(
    notebooks, size, epochs, batch_size, expected_values
):
    notebook_path = notebooks["ncf_deep_dive"]
    pm.execute_notebook(
        notebook_path,
        OUTPUT_NOTEBOOK,
        kernel_name=KERNEL_NAME,
        parameters=dict(
            TOP_K=10, MOVIELENS_DATA_SIZE=size, EPOCHS=epochs, BATCH_SIZE=batch_size
        ),
    )
    results = pm.read_notebook(OUTPUT_NOTEBOOK).dataframe.set_index("name")["value"]

    for key, value in expected_values.items():
        assert results[key] == pytest.approx(value, rel=TOL)


@pytest.mark.integration
@pytest.mark.gpu
@pytest.mark.parametrize(
    "size, epochs, expected_values",
    [
        (
            "1m",
            10,
            {
                "map": 0.025739,
                "ndcg": 0.183417,
                "precision": 0.167246,
                "recall": 0.054307,
                "rmse": 0.881267,
                "mae": 0.700747,
                "rsquared": 0.379963,
                "exp_var": 0.382842,
            },
        ),
        # ("10m", 5, ), # it gets an OOM on pred = learner.model.forward(u, m)
    ],
)
def test_fastai_integration(notebooks, size, epochs, expected_values):
    notebook_path = notebooks["fastai"]
    pm.execute_notebook(notebook_path, OUTPUT_NOTEBOOK, kernel_name=KERNEL_NAME)
    pm.execute_notebook(
        notebook_path,
        OUTPUT_NOTEBOOK,
        kernel_name=KERNEL_NAME,
        parameters=dict(TOP_K=10, MOVIELENS_DATA_SIZE=size, EPOCHS=epochs),
    )
    results = pm.read_notebook(OUTPUT_NOTEBOOK).dataframe.set_index("name")["value"]

    for key, value in expected_values.items():
        assert results[key] == pytest.approx(value, rel=TOL)


@pytest.mark.integration
@pytest.mark.gpu
@pytest.mark.parametrize(
    "size, epochs, expected_values",
    [
        (
            "1m",
            10,
            {
                "rmse": 0.905790,
                "mae": 0.720897,
                "rsquared": 0.341267,
                "exp_var": 0.341456,
                "ndcg_at_k": 0.040526,
                "map_at_k": 0.003587,
                "precision_at_k": 0.047053,
                "recall_at_k": 0.014765,
            },
        ),
    ],
)
def test_wide_deep(notebooks, size, epochs, expected_values):
    notebook_path = notebooks["wide_deep"]

    MODEL_DIR = 'model_checkpoints'
    params = {
        'MOVIELENS_DATA_SIZE': size,
        'EPOCHS': epochs,
        'EVALUATE_WHILE_TRAINING': False,
        'MODEL_DIR': MODEL_DIR,
        'EXPORT_DIR_BASE': MODEL_DIR,
        'RATING_METRICS': ['rmse', 'mae', 'rsquared', 'exp_var'],
        'RANKING_METRICS': ['ndcg_at_k', 'map_at_k', 'precision_at_k', 'recall_at_k'],
    }
    pm.execute_notebook(
        notebook_path,
        OUTPUT_NOTEBOOK,
        kernel_name=KERNEL_NAME,
        parameters=params,
    )
    results = pm.read_notebook(OUTPUT_NOTEBOOK).dataframe.set_index("name")["value"]

    for key, value in expected_values.items():
        assert results[key] == pytest.approx(value, rel=TOL2)

    shutil.rmtree(MODEL_DIR, ignore_errors=True)<|MERGE_RESOLUTION|>--- conflicted
+++ resolved
@@ -7,13 +7,7 @@
 from reco_utils.common.gpu_utils import get_number_gpus
 from tests.notebooks_common import OUTPUT_NOTEBOOK, KERNEL_NAME
 
-
-<<<<<<< HEAD
-TOL = 0.05
-TOL2 = 0.5
-=======
 TOL = 0.5
->>>>>>> 6058809d
 
 
 @pytest.mark.integration
@@ -176,6 +170,6 @@
     results = pm.read_notebook(OUTPUT_NOTEBOOK).dataframe.set_index("name")["value"]
 
     for key, value in expected_values.items():
-        assert results[key] == pytest.approx(value, rel=TOL2)
+        assert results[key] == pytest.approx(value, rel=TOL)
 
     shutil.rmtree(MODEL_DIR, ignore_errors=True)