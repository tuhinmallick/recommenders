--- conflicted
+++ resolved
@@ -81,16 +81,11 @@
     ],
     "dev": [
         "black>=18.6b4,<21",
-<<<<<<< HEAD
-        "pytest>=3.6.4",
-        "pytest-cov>=2.12.1"
-        "pytest-rerunfailures>=10.2",  # to mark flaky tests
-=======
         "pandera[strategies]>=0.6.5",  # For generating fake datasets
         "pytest>=3.6.4",
         "pytest-cov>=2.12.1",
         "pytest-mock>=3.6.1",  # for access to mock fixtures in pytest
->>>>>>> a4857845
+        "pytest-rerunfailures>=10.2",  # to mark flaky tests
     ],
 }
 # for the brave of heart
